from __future__ import annotations
from functools import cached_property
from pathlib import Path
import typing as t

import numpy as np

from .const import (
    e,
    klitzing_constant,
)
from .util import (
    load_raw_data,
    _check_min_max,
    _get_matching_range,
    _remove_offset_1axis,
)


class _HallData:

    def __init__(
        self,
        Vxx: np.ndarray,
        Vxy: np.ndarray,
        magneticfield: t.Union[np.ndarray, int, float],
        Isd: np.ndarray,
        hallbar_ratio: float = 0.25,
    ) -> None:
        self._Vxx = Vxx
        self._Vxy = Vxy
        self._Isd = Isd
        self._hallbar_ratio = hallbar_ratio

        if isinstance(magneticfield, float):
            self._magneticfield = np.ones_like(self._Vxx) * magneticfield
        else:
            self._magneticfield = magneticfield

    @property
    def Vxx(self) -> np.ndarray:
        return self._Vxx

    @property
    def Vxy(self) -> np.ndarray:
        return self._Vxy

    @property
    def magneticfield(self) -> t.Union[np.ndarray, int, float]:
        return self._magneticfield

    @property
    def hallbar_ratio(self) -> float:
        return self._hallbar_ratio

    @property
    def Isd(self) -> np.ndarray:
        return self._Isd

    @cached_property
    def Rxx(self) -> np.ndarray:
        return self.Vxx / (self.Isd + 1e-15)

    @cached_property
    def rho_xx(self) -> np.ndarray:
        return self.Rxx * self.hallbar_ratio

    @cached_property
    def Rxy(self) -> np.ndarray:
        return self.Vxy / (self.Isd + 1e-15)

    @cached_property
    def rho_xy(self) -> np.ndarray:
        return self.Rxy

    @cached_property
    def Rxy_by_klitzing(self) -> np.ndarray:
        return self.Rxy / klitzing_constant

    @cached_property
    def density(self) -> np.ndarray:
        return self.magneticfield / (e * self.rho_xy)

    @cached_property
    def mobility(self) -> np.ndarray:
        return self.rho_xy / (self.magneticfield * self.rho_xx)

    def crop_with(self, arr: np.ndarray, min_: float, max_: float) -> _HallData:
        _check_min_max(min_, max_)
        indices = _get_matching_range(arr, min_, max_)

        if isinstance(self.magneticfield, (int, float)):
            magneticfield = self.magneticfield
        else:
            magneticfield = magneticfield[indices]

        return _HallData(
            self.Vxx[indices],
            self.Vxy[indices],
            magneticfield,
            self.Isd[indices],
            hallbar_ratio=self.hallbar_ratio,
        )

    def crop_Vxx(self, min_: float, max_: float) -> _HallData:
        return self.crop_with(self.Vxx, min_, max_)

    def crop_Vxy(self, min_: float, max_: float) -> _HallData:
        return self.crop_with(self.Vxy, min_, max_)

    def crop_Isd(self, min_: float, max_: float) -> _HallData:
        return self.crop_with(self.Isd, min_, max_)

    def crop_Rxx(self, min_: float, max_: float) -> _HallData:
        return self.crop_with(self.Rxx, min_, max_)

    def crop_Rxy(self, min_: float, max_: float) -> _HallData:
        return self.crop_with(self.Rxy, min_, max_)


class HallMagneticData(_HallData):
    """Data of Hall measurements sweeping magnetic field."""

    @staticmethod
    def load_with_Vref(
        file_Vxx: t.Union[str, Path],
        file_Vxy: t.Union[str, Path],
        file_magneticfield: t.Union[str, Path],
        file_Vref: t.Union[str, Path],
        resistance_ref: t.Union[int, float],
        hallbar_ratio: float = 0.25,
        save_npy: bool = True,
    ) -> HallMagneticData:
        """Load data with reference voltages that is to be converted to SD
        currents.

        Args:
            file_Vxx: Path to a file of Vxx.
            file_Vxy: Path to a file of Vxy.
            file_magneticfield: Path to a file of magnetic field.
            file_Vref: Path to a file of reference voltages.
            resistance_ref: Value of a reference resistance.
            hallbar_ratio: Ratio (width / length) of a Hallbar. This parameter
                is valid only when the device is a Hall bar.
            save_npy: Whether the function creates new npy files from given
                data.

        Returns:
            `HallMagneticData` with loaded data.
        """
        if resistance_ref <= 0:
            raise ValueError("'resistance_ref' must be a positive number.")

        Vref = load_raw_data(file_Vref, save_npy=save_npy)
        return HallMagneticData(
            load_raw_data(file_Vxx, save_npy=save_npy),
            load_raw_data(file_Vxy, save_npy=save_npy),
            load_raw_data(file_magneticfield, save_npy=save_npy),
            Vref / resistance_ref,
            hallbar_ratio=hallbar_ratio,
        )

    @staticmethod
    def load_xx_with_Vref(
        file_Vxx: t.Union[str, Path],
        file_magneticfield: t.Union[str, Path],
        file_Vref: t.Union[str, Path],
        resistance_ref: float,
        hallbar_ratio: float = 0.25,
        save_npy: bool = True,
    ) -> HallMagneticData:
        """Load only Vxx data with reference voltages that is to be converted
        to SD currents.

        Args:
            file_Vxx: Path to a file of Vxx.
            file_magneticfield: Path to a file of magnetic field.
            file_Vref: Path to a file of reference voltages.
            resistance_ref: Value of a reference resistance.
            hallbar_ratio: Ratio (width / length) of a Hallbar. This parameter
                is valid only when the device is a Hall bar.
            save_npy: Whether the function creates new npy files from given
                data.

        Returns:
            `HallMagneticData` with loaded data.

        Notes:
            Returned `HallMagneticData` has Vxy data which can be referenced
            at `HallMagneticData.Vxy`, but this arrray has no meaning data.
            Thus Vxy data should not be referenced for analysis.
        """
        if resistance_ref <= 0:
            raise ValueError("'resistance_ref' must be a positive number.")

        Vref = load_raw_data(file_Vref, save_npy=save_npy)
        return HallMagneticData(
            load_raw_data(file_Vxx, save_npy=save_npy),
            np.empty_like(Vref),
            load_raw_data(file_magneticfield, save_npy=save_npy),
            Vref / resistance_ref,
            hallbar_ratio=hallbar_ratio,
        )

    @staticmethod
    def load_xy_with_Vref(
        file_Vxy: t.Union[str, Path],
        file_magneticfield: t.Union[str, Path],
        file_Vref: t.Union[str, Path],
        resistance_ref: float,
        hallbar_ratio: float = 0.25,
        save_npy: bool = True,
    ) -> HallMagneticData:
        """Load only Vxy data with reference voltages that is to be converted
        to SD currents.

        Args:
            file_Vxy: Path to a file of Vxx.
            file_magneticfield: Path to a file of magnetic field.
            file_Vref: Path to a file of reference voltages.
            resistance_ref: Value of a reference resistance.
            hallbar_ratio: Ratio (width / length) of a Hallbar. This parameter
                is valid only when the device is a Hall bar.
            save_npy: Whether the function creates new npy files from given
                data.

        Returns:
            `HallMagneticData` with loaded data.

        Notes:
            Returned `HallMagneticData` has Vxx data which can be referenced
            at `HallMagneticData.Vxx`, but this arrray has no meaning data.
            Thus Vxx data should not be referenced for analysis.
        """
        if resistance_ref <= 0:
            raise ValueError("'resistance_ref' must be a positive number.")

        Vref = load_raw_data(file_Vref, save_npy=save_npy)
        return HallMagneticData(
            np.empty_like(Vref),
            load_raw_data(file_Vxy, save_npy=save_npy),
            load_raw_data(file_magneticfield, save_npy=save_npy),
            Vref / resistance_ref,
            hallbar_ratio=hallbar_ratio,
        )

    @staticmethod
    def load_with_Isd(
        file_Vxx: t.Union[str, Path],
        file_Vxy: t.Union[str, Path],
        file_magneticfield: t.Union[str, Path],
        file_Isd: t.Union[str, Path],
        hallbar_ratio: float = 0.25,
        save_npy: bool = True,
    ) -> HallMagneticData:
        """Load data with SD currents.

        Args:
            file_Vxx: Path to a file of Vxx.
            file_Vxy: Path to a file of Vxx.
            file_magneticfield: Path to a file of magnetic field.
            file_Isd: Path to a file of SD currents.
            hallbar_ratio: Ratio (width / length) of a Hallbar. This parameter
                is valid only when the device is a Hall bar.
            save_npy: Whether the function creates new npy files from given
                data.

        Returns:
            `HallMagneticData` with loaded data.
        """
        return HallMagneticData(
            load_raw_data(file_Vxx, save_npy=save_npy),
            load_raw_data(file_Vxy, save_npy=save_npy),
            load_raw_data(file_magneticfield, save_npy=save_npy),
            load_raw_data(file_Isd, save_npy=save_npy),
            hallbar_ratio=hallbar_ratio,
        )

    @staticmethod
    def load_xx_with_Isd(
        file_Vxx: t.Union[str, Path],
        file_magneticfield: t.Union[str, Path],
        file_Isd: t.Union[str, Path],
        hallbar_ratio: float = 0.25,
        save_npy: bool = True,
    ) -> HallMagneticData:
        """Load only Vxx data with SD currents.

        Args:
            file_Vxx: Path to a file of Vxx.
            file_magneticfield: Path to a file of magnetic field.
            file_Isd: Path to a file of SD currents.
            hallbar_ratio: Ratio (width / length) of a Hallbar. This parameter
                is valid only when the device is a Hall bar.
            save_npy: Whether the function creates new npy files from given
                data.

        Returns:
            `HallMagneticData` with loaded data.

        Notes:
            Returned `HallMagneticData` has Vxy data which can be referenced
            at `HallMagneticData.Vxy`, but this arrray has no meaning data.
            Thus Vxy data should not be referenced for analysis.
        """
        Isd = load_raw_data(file_Isd, save_npy=save_npy)
        return HallMagneticData(
            load_raw_data(file_Vxx, save_npy=save_npy),
            np.empty_like(Isd),
            load_raw_data(file_magneticfield, save_npy=save_npy),
            Isd,
            hallbar_ratio=hallbar_ratio,
        )

    @staticmethod
    def load_xy_with_Isd(
        file_Vxy: t.Union[str, Path],
        file_magneticfield: t.Union[str, Path],
        file_Isd: t.Union[str, Path],
        hallbar_ratio: float = 0.25,
        save_npy: bool = True,
    ) -> HallMagneticData:
        """Load only Vxy data with SD currents.

        Args:
            file_Vxy: Path to a file of Vxy.
            file_magneticfield: Path to a file of magnetic field.
            file_Isd: Path to a file of SD currents.
            hallbar_ratio: Ratio (width / length) of a Hallbar. This parameter
                is valid only when the device is a Hall bar.
            save_npy: Whether the function creates new npy files from given
                data.

        Returns:
            `HallMagneticData` with loaded data.

        Notes:
            Returned `HallMagneticData` has Vxx data which can be referenced
            at `HallMagneticData.Vxx`, but this arrray has no meaning data.
            Thus Vxx data should not be referenced for analysis.
        """
        Isd = load_raw_data(file_Isd, save_npy=save_npy)
        return HallMagneticData(
            np.empty_like(Isd),
            load_raw_data(file_Vxy, save_npy=save_npy),
            load_raw_data(file_magneticfield, save_npy=save_npy),
            Isd,
            hallbar_ratio=hallbar_ratio,
        )

    def __init__(
        self,
        Vxx: np.ndarray,
        Vxy: np.ndarray,
        magneticfield: np.ndarray,
        Isd: np.ndarray,
        hallbar_ratio: float = 0.25,
    ) -> None:
        """
        Args:
            Vxx: Ndarray for Vxx.
            Vxy: Ndarray for Vxy.
            magneticfield: Ndarray for magnetic field.
            Isd: Ndarray for source-drain current.
            hallbar_ratio: Ratio (width / length) of a Hallbar.

        Notes:
            All ndarray object must have same dimension and size.
            `hallbar_ratio` needn't be substituted if your device
            is not a Hallbar, but in this case, values of mobility
            doesn't have meaning.
        """
        super().__init__(
            Vxx,
            Vxy,
            magneticfield,
            Isd,
            hallbar_ratio=hallbar_ratio,
        )

    @property
    def magneticfield(self) -> np.ndarray:
        """Magnetic field in the measurement."""
        return self._magneticfield

    def remove_offset_xy(
        self,
        point: float = 0.,
        tol: float = 1e-6,
    ) -> HallMagneticData:
        """Remove offset of Vxy.

        This method removes offset of Vxy at B = 0(T). This method can be used
        when you want to eliminate the effect of residual magnetic field.

        Args:
            point: Magnetic field where offset exists. This value is zero in
                general.
            tol: Absolute tolerance of `point`. This method find the actual
                offset point in the region [`point` - `tol`, `point` + `tol`].

        Returns:
            New `HallMagneticData` with Vxy whose offset is removed.
        """
        Vxy_offset_removed = _remove_offset_1axis(
            self.Vxy,
            self.magneticfield,
            point=point,
            tol=tol,
        )
        return HallMagneticData(
            self.Vxx,
            Vxy_offset_removed,
            self.magneticfield,
            self.Isd,
        )

    def crop_with(self, arr: np.ndarray, min_: float, max_: float) -> HallMagneticData:
        _check_min_max(min_, max_)
        indices = _get_matching_range(arr, min_, max_)
        return _HallData(
            self.Vxx[indices],
            self.Vxy[indices],
            self.magneticfield[indices],
            self.Isd[indices],
            hallbar_ratio=self.hallbar_ratio,
        )

    def crop_Vxx(self, min_: float, max_: float) -> HallMagneticData:
<<<<<<< HEAD
        """Crop data with respect to Vxx.

        This method crops Vxx data included in the region [`min_`, `max_`].
        Other data like Vxy also is to be cropped so that they have same shape
        of Vxx.

        Args:
            min_: minuite value of the crop window.
            max_: max value of the crop window.

        Returns:
            New `HallMagneticData` with
        """
        return self._crop(self.Vxx, min_, max_)

    def crop_Vxy(self, min_: float, max_: float) -> HallMagneticData:
        """Crop data with respect to Vxy.

        This method crops Vxy data included in the region [`min_`, `max_`].
        Other data like Vxx also is to be cropped so that they have same shape
        of Vxy.

        Args:
            min_: minuite value of the crop window.
            max_: max value of the crop window.

        Returns:
            New `HallMagneticData` with
        """
        return self._crop(self.Vxy, min_, max_)

    def crop_Isd(self, min_: float, max_: float) -> HallMagneticData:
        """Crop data with respect to Isd.

        This method crops Isd data included in the region [`min_`, `max_`].
        Other data like Vxy also is to be cropped so that they have same shape
        of Isd.

        Args:
            min_: minuite value of the crop window.
            max_: max value of the crop window.

        Returns:
            New `HallMagneticData` with
        """
        return self._crop(self.Isd, min_, max_)

    def crop_Rxx(self, min_: float, max_: float) -> HallMagneticData:
        """Crop data with respect to Rxx.

        This method crops Rxx data included in the region [`min_`, `max_`].
        Other data like Rxy also is to be cropped so that they have same shape
        of Rxx.

        Args:
            min_: minuite value of the crop window.
            max_: max value of the crop window.

        Returns:
            New `HallMagneticData` with
        """
        return self._crop(self.Rxx, min_, max_)

    def crop_Rxy(self, min_: float, max_: float) -> HallMagneticData:
        """Crop data with respect to Rxy.

        This method crops Rxy data included in the region [`min_`, `max_`].
        Other data like Rxx also is to be cropped so that they have same shape
        of Rxy.

        Args:
            min_: minuite value of the crop window.
            max_: max value of the crop window.

        Returns:
            New `HallMagneticData` with
        """
        return self._crop(self.Rxy, min_, max_)

    def crop_magneticfield(self, min_: float, max_: float) -> HallMagneticData:
        """Crop data with respect to Vxx.

        This method crops Vxx data included in the region [`min_`, `max_`].
        Other data like Vxy also is to be cropped so that they have same shape
        of Vxx.

        Args:
            min_: minuite value of the crop window.
            max_: max value of the crop window.

        Returns:
            New `HallMagneticData` with
        """
        return self._crop(self.magneticfield, min_, max_)
=======
        return self.crop_with(self.Vxx, min_, max_)

    def crop_Vxy(self, min_: float, max_: float) -> HallMagneticData:
        return self.crop_with(self.Vxy, min_, max_)

    def crop_Isd(self, min_: float, max_: float) -> HallMagneticData:
        return self.crop_with(self.Isd, min_, max_)

    def crop_Rxx(self, min_: float, max_: float) -> HallMagneticData:
        return self.crop_with(self.Rxx, min_, max_)

    def crop_Rxy(self, min_: float, max_: float) -> HallMagneticData:
        return self.crop_with(self.Rxy, min_, max_)

    def crop_magneticfield(self, min_: float, max_: float) -> HallMagneticData:
        return self.crop_with(self.magneticfield, min_, max_)
>>>>>>> 741425bb


class HallGateData(_HallData):

    @staticmethod
    def load_with_Vref(
        file_Vxx: t.Union[str, Path],
        file_Vxy: t.Union[str, Path],
        magneticfield: t.Union[int, float],
        file_gate_voltage: t.Union[str, Path],
        file_Vref: t.Union[str, Path],
        resistance_ref: t.Union[int, float],
        hallbar_ratio: float = 0.25,
        save_npy: bool = True,
    ) -> HallGateData:
        if resistance_ref <= 0:
            raise ValueError("'resistance_ref' must be a positive number.")

        Vref = load_raw_data(file_Vref, save_npy=save_npy)
        return HallGateData(
            load_raw_data(file_Vxx, save_npy=save_npy),
            load_raw_data(file_Vxy, save_npy=save_npy),
            magneticfield,
            load_raw_data(file_gate_voltage, save_npy=save_npy),
            Vref / resistance_ref,
            hallbar_ratio=hallbar_ratio,
        )

    @staticmethod
    def load_xx_with_Vref(
        file_Vxx: t.Union[str, Path],
        magneticfield: t.Union[int, float],
        file_gate_voltage: t.Union[str, Path],
        file_Vref: t.Union[str, Path],
        resistance_ref: float,
        hallbar_ratio: float = 0.25,
        save_npy: bool = True,
    ) -> HallGateData:
        if resistance_ref <= 0:
            raise ValueError("'resistance_ref' must be a positive number.")

        Vref = load_raw_data(file_Vref, save_npy=save_npy)
        return HallGateData(
            load_raw_data(file_Vxx, save_npy=save_npy),
            np.empty_like(Vref),
            magneticfield,
            load_raw_data(file_gate_voltage, save_npy=save_npy),
            Vref / resistance_ref,
            hallbar_ratio=hallbar_ratio,
        )

    @staticmethod
    def load_xy_with_Vref(
        file_Vxy: t.Union[str, Path],
        magneticfield: t.Union[int, float],
        file_gate_voltage: t.Union[str, Path],
        file_Vref: t.Union[str, Path],
        resistance_ref: float,
        hallbar_ratio: float = 0.25,
        save_npy: bool = True,
    ) -> HallGateData:
        if resistance_ref <= 0:
            raise ValueError("'resistance_ref' must be a positive number.")

        Vref = load_raw_data(file_Vref, save_npy=save_npy)
        return HallGateData(
            np.empty_like(Vref),
            load_raw_data(file_Vxy, save_npy=save_npy),
            magneticfield,
            load_raw_data(file_gate_voltage, save_npy=save_npy),
            Vref / resistance_ref,
            hallbar_ratio=hallbar_ratio,
        )

    @staticmethod
    def load_with_Isd(
        file_Vxx: t.Union[str, Path],
        file_Vxy: t.Union[str, Path],
        magneticfield: t.Union[int, float],
        file_gate_voltage: t.Union[str, Path],
        file_Isd: t.Union[str, Path],
        hallbar_ratio: float = 0.25,
        save_npy: bool = True,
    ) -> HallGateData:
        return HallGateData(
            load_raw_data(file_Vxx, save_npy=save_npy),
            load_raw_data(file_Vxy, save_npy=save_npy),
            magneticfield,
            load_raw_data(file_gate_voltage, save_npy=save_npy),
            load_raw_data(file_Isd, save_npy=save_npy),
            hallbar_ratio=hallbar_ratio,
        )

    @staticmethod
    def load_xx_with_Isd(
        file_Vxx: t.Union[str, Path],
        magneticfield: t.Union[int, float],
        file_gate_voltage: t.Union[str, Path],
        file_Isd: t.Union[str, Path],
        hallbar_ratio: float = 0.25,
        save_npy: bool = True,
    ) -> HallGateData:
        Isd = load_raw_data(file_Isd, save_npy=save_npy)
        return HallGateData(
            load_raw_data(file_Vxx, save_npy=save_npy),
            np.empty_like(Isd),
            magneticfield,
            load_raw_data(file_gate_voltage, save_npy=save_npy),
            Isd,
            hallbar_ratio=hallbar_ratio,
        )

    @staticmethod
    def load_xy_with_Isd(
        file_Vxy: t.Union[str, Path],
        magneticfield: t.Union[int, float],
        file_gate_voltage: t.Union[str, Path],
        file_Isd: t.Union[str, Path],
        hallbar_ratio: float = 0.25,
        save_npy: bool = True,
    ) -> HallGateData:
        Isd = load_raw_data(file_Isd, save_npy=save_npy)
        return HallGateData(
            np.empty_like(Isd),
            load_raw_data(file_Vxy, save_npy=save_npy),
            magneticfield,
            load_raw_data(file_gate_voltage, save_npy=save_npy),
            Isd,
            hallbar_ratio=hallbar_ratio,
        )

    def __init__(
        self,
        Vxx: np.ndarray,
        Vxy: np.ndarray,
        magneticfield: t.Union[int, float],
        gate_voltage: np.ndarray,
        Isd: np.ndarray,
        hallbar_ratio: float = 0.25,
    ) -> None:
        """
        Args:
            Vxx: Ndarray for Vxx.
            Vxy: Ndarray for Vxy.
            magneticfield: Ndarray for magnetic field.
            Isd: Ndarray for source-drain current.
            hallbar_ratio: Ratio (width / length) of a Hallbar.

        Notes:
            All ndarray object must have same dimension and size.
            `hallbar_ratio` needn't be substituted if your device
            is not a Hallbar, but in this case, values of mobility
            doesn't have meaning.
        """
        super().__init__(
            Vxx,
            Vxy,
            magneticfield,
            Isd,
            hallbar_ratio=hallbar_ratio,
        )
        self._gate_voltage = gate_voltage

    @property
    def magneticfield(self) -> float:
        return self._magneticfield

    @property
    def gate_voltage(self) -> np.ndarray:
        return self._gate_voltage

    def crop_with(self, arr: np.ndarray, min_: float, max_: float) -> HallGateData:
        _check_min_max(min_, max_)
        indices = _get_matching_range(arr, min_, max_)
        return HallGateData(
            self.Vxx[indices],
            self.Vxy[indices],
            self.magneticfield,
            self.gate_voltage[indices],
            self.Isd[indices],
            self.hallbar_ratio,
        )

    def crop_Vxx(self, min_: float, max_: float) -> HallGateData:
        return self.crop_with(self.Vxx, min_, max_)

    def crop_Vxy(self, min_: float, max_: float) -> HallGateData:
        return self.crop_with(self.Vxy, min_, max_)

    def crop_Isd(self, min_: float, max_: float) -> HallGateData:
        return self.crop_with(self.Isd, min_, max_)

    def crop_Rxx(self, min_: float, max_: float) -> HallGateData:
        return self.crop_with(self.Rxx, min_, max_)

    def crop_Rxy(self, min_: float, max_: float) -> HallGateData:
        return self.crop_with(self.Rxy, min_, max_)

    def crop_gate_voltage(self, min_: float, max_: float) -> HallGateData:
        return self.crop_with(self.gate_voltage, min_, max_)

    def calc_corrected_density(self, offset: HallGateData) -> np.ndarray:
        return self.magneticfield / (e * (self.rho_xy - offset.rho_xy))

    def calc_corrected_mobility(self, offset: HallGateData) -> np.ndarray:
        return (
            (self.rho_xy - offset.rho_xy) /
            (self.magneticfield * self.rho_xx)
        )


class _HallStatsData:

    def __init__(
        self,
        Vxx: np.ndarray,
        Vxy: np.ndarray,
        magneticfield: t.Union[np.ndarray, int, float],
        Isd: np.ndarray,
        hallbar_ratio: float = 0.25,
    ) -> None:
        self._Vxx = Vxx
        self._Vxy = Vxy
        self._Isd = Isd
        self._hallbar_ratio = hallbar_ratio

        if isinstance(magneticfield, (int, float)):
            self._magneticfield = np.ones_like(self._Vxx) * magneticfield
        else:
            self._magneticfield = magneticfield

    @property
    def Vxx(self) -> np.ndarray:
        return self._Vxx

    @cached_property
    def Vxx_mean(self) -> np.ndarray:
        return np.mean(self.Vxx, axis=1)

    @cached_property
    def Vxx_std(self) -> np.ndarray:
        return np.std(self.Vxx, axis=1)

    @property
    def Vxy(self) -> np.ndarray:
        return self._Vxy

    @cached_property
    def Vxy_mean(self) -> np.ndarray:
        return np.mean(self.Vxy, axis=1)

    @cached_property
    def Vxy_std(self) -> np.ndarray:
        return np.std(self.Vxy, axis=1)

    @property
    def magneticfield(self) -> t.Union[np.ndarray, int, float]:
        return self._magneticfield

    @property
    def hallbar_ratio(self) -> float:
        return self._hallbar_ratio

    @property
    def Isd(self) -> np.ndarray:
        return self._Isd

    @cached_property
    def Isd_mean(self) -> np.ndarray:
        return np.mean(self.Isd, axis=1)

    @cached_property
    def Isd_std(self) -> np.ndarray:
        return np.std(self.Isd, axis=1)

    @cached_property
    def Rxx_mean(self) -> np.ndarray:
        return self.Vxx_mean / self.Isd_mean

    @cached_property
    def Rxx_std(self) -> np.ndarray:
        return np.sqrt(
            (self.Vxx_std / self.Isd_mean)**2 +
            ((self.Vxx_mean / self.Isd_mean**2) * self.Isd_std)**2
        )

    @cached_property
    def rho_xx_mean(self) -> np.ndarray:
        return self.Rxx_mean * self.hallbar_ratio

    @cached_property
    def rho_xx_std(self) -> np.ndarray:
        return self.Rxx_std * self.hallbar_ratio

    @cached_property
    def Rxy_mean(self) -> np.ndarray:
        return self.Vxy_mean / self.Isd_mean

    @cached_property
    def Rxy_std(self) -> np.ndarray:
        return np.sqrt(
            (self.Vxy_std / self.Isd_mean)**2 +
            ((self.Vxy_mean / self.Isd_mean**2) * self.Isd_std)**2
        )

    @cached_property
    def rho_xy_mean(self) -> np.ndarray:
        return self.Rxy_mean

    @cached_property
    def rho_xy_std(self) -> np.ndarray:
        return self.Rxx_std

    @cached_property
    def Rxy_mean_by_klizing(self) -> np.ndarray:
        return self.Rxy_mean / klitzing_constant

    @cached_property
    def Rxy_std_by_klizing(self) -> np.ndarray:
        return self.Rxy_std / klitzing_constant

    @staticmethod
    def calc_density_mean(
        magneticfield: t.Union[np.ndarray, int, float],
        rho_xy_mean: np.ndarray,
    ) -> np.ndarray:
        return magneticfield / (e * rho_xy_mean)

    @cached_property
    def density_mean(self) -> np.ndarray:
        return self.calc_density_mean(self.magneticfield, self.rho_xy_mean)

    @staticmethod
    def calc_density_std(
        magneticfield: t.Union[np.ndarray, int, float],
        rho_xy_mean: np.ndarray,
        rho_xy_std: np.ndarray,
    ) -> np.ndarray:
        return magneticfield * rho_xy_std / (e * rho_xy_mean**2)

    @cached_property
    def density_std(self) -> np.ndarray:
        return self.calc_density_std(
            self.magneticfield,
            self.rho_xy_mean,
            self.rho_xy_std,
        )

    @staticmethod
    def calc_mobility_mean(
        magneticfield: t.Union[np.ndarray, int, float],
        rho_xx_mean: np.ndarray,
        rho_xy_mean: np.ndarray,
    ) -> np.ndarray:
        return rho_xy_mean / (magneticfield * rho_xx_mean)

    @cached_property
    def mobility_mean(self) -> np.ndarray:
        return self.calc_mobility_mean(
            self.magneticfield,
            self.rho_xx_mean,
            self.rho_xy_mean,
        )

    @staticmethod
    def calc_mobility_std(
        magneticfield: t.Union[np.ndarray, int, float],
        rho_xx_mean: np.ndarray,
        rho_xx_std: np.ndarray,
        rho_xy_mean: np.ndarray,
        rho_xy_std: np.ndarray,
    ) -> np.ndarray:
        return np.sqrt(
            (rho_xy_std / (magneticfield * rho_xx_mean))**2 +
            (rho_xy_mean * rho_xx_std / (magneticfield * rho_xx_mean**2))**2
        )

    @cached_property
    def mobility_std(self) -> np.ndarray:
        return self.calc_mobility_std(
            self.magneticfield,
            self.rho_xx_mean,
            self.rho_xx_std,
            self.rho_xy_mean,
            self.rho_xy_std,
        )

    def crop_with(self, arr: np.ndarray, min_: float, max_: float) -> _HallStatsData:
        _check_min_max(min_, max_)
        indices = _get_matching_range(arr, min_, max_)

        if isinstance(self.magneticfield, (int, float)):
            magneticfield = self.magneticfield
        else:
            magneticfield = self.magneticfield[indices]

        return _HallStatsData(
            self.Vxx[indices, :],
            self.Vxy[indices, :],
            magneticfield,
            self.Isd[indices, :],
            hallbar_ratio=self.hallbar_ratio,
        )

    def crop_Vxx_mean(self, min_: float, max_: float) -> _HallStatsData:
        return self.crop_with(self.Vxx_mean, min_, max_)

    def crop_Vxy_mean(self, min_: float, max_: float) -> _HallStatsData:
        return self.crop_with(self.Vxy_mean, min_, max_)

    def crop_Isd_mean(self, min_: float, max_: float) -> _HallStatsData:
        return self.crop_with(self.Isd_mean, min_, max_)

    def crop_Rxx_mean(self, min_: float, max_: float) -> _HallStatsData:
        return self.crop_with(self.Rxx_mean, min_, max_)

    def crop_Rxy_mean(self, min_: float, max_: float) -> _HallStatsData:
        return self.crop_with(self.Rxy_mean, min_, max_)


class HallMagneticStatsData(_HallStatsData):

    @staticmethod
    def load_with_Vref(
        file_Vxx: t.Union[str, Path],
        file_Vxy: t.Union[str, Path],
        file_magneticfield: t.Union[str, Path],
        file_Vref: t.Union[str, Path],
        resistance_ref: t.Union[int, float],
        hallbar_ratio: float = 0.25,
        save_npy: bool = True,
    ) -> HallMagneticData:
        if resistance_ref <= 0:
            raise ValueError("'resistance_ref' must be a positive number.")

        Vref = load_raw_data(file_Vref, save_npy=save_npy)
        return HallMagneticData(
            load_raw_data(file_Vxx, save_npy=save_npy),
            load_raw_data(file_Vxy, save_npy=save_npy),
            load_raw_data(file_magneticfield, save_npy=save_npy),
            Vref / resistance_ref,
            hallbar_ratio=hallbar_ratio,
        )

    @staticmethod
    def load_xx_with_Vref(
        file_Vxx: t.Union[str, Path],
        file_magneticfield: t.Union[str, Path],
        file_Vref: t.Union[str, Path],
        resistance_ref: float,
        hallbar_ratio: float = 0.25,
        save_npy: bool = True,
    ) -> HallMagneticData:
        if resistance_ref <= 0:
            raise ValueError("'resistance_ref' must be a positive number.")

        Vref = load_raw_data(file_Vref, save_npy=save_npy)
        return HallMagneticData(
            load_raw_data(file_Vxx, save_npy=save_npy),
            np.empty_like(Vref),
            load_raw_data(file_magneticfield, save_npy=save_npy),
            Vref / resistance_ref,
            hallbar_ratio=hallbar_ratio,
        )

    @staticmethod
    def load_xy_with_Vref(
        file_Vxy: t.Union[str, Path],
        file_magneticfield: t.Union[str, Path],
        file_Vref: t.Union[str, Path],
        resistance_ref: float,
        hallbar_ratio: float = 0.25,
        save_npy: bool = True,
    ) -> HallMagneticData:
        if resistance_ref <= 0:
            raise ValueError("'resistance_ref' must be a positive number.")

        Vref = load_raw_data(file_Vref, save_npy=save_npy)
        return HallMagneticData(
            np.empty_like(Vref),
            load_raw_data(file_Vxy, save_npy=save_npy),
            load_raw_data(file_magneticfield, save_npy=save_npy),
            Vref / resistance_ref,
            hallbar_ratio=hallbar_ratio,
        )

    @staticmethod
    def load_with_Isd(
        file_Vxx: t.Union[str, Path],
        file_Vxy: t.Union[str, Path],
        file_magneticfield: t.Union[str, Path],
        file_Isd: t.Union[str, Path],
        hallbar_ratio: float = 0.25,
        save_npy: bool = True,
    ) -> HallMagneticData:
        return HallMagneticData(
            load_raw_data(file_Vxx, save_npy=save_npy),
            load_raw_data(file_Vxy, save_npy=save_npy),
            load_raw_data(file_magneticfield, save_npy=save_npy),
            load_raw_data(file_Isd, save_npy=save_npy),
            hallbar_ratio=hallbar_ratio,
        )

    @staticmethod
    def load_xx_with_Isd(
        file_Vxx: t.Union[str, Path],
        file_magneticfield: t.Union[str, Path],
        file_Isd: t.Union[str, Path],
        hallbar_ratio: float = 0.25,
        save_npy: bool = True,
    ) -> HallMagneticData:
        Isd = load_raw_data(file_Isd, save_npy=save_npy)
        return HallMagneticData(
            load_raw_data(file_Vxx, save_npy=save_npy),
            np.empty_like(Isd),
            load_raw_data(file_magneticfield, save_npy=save_npy),
            Isd,
            hallbar_ratio=hallbar_ratio,
        )

    @staticmethod
    def load_xy_with_Isd(
        file_Vxy: t.Union[str, Path],
        file_magneticfield: t.Union[str, Path],
        file_Isd: t.Union[str, Path],
        hallbar_ratio: float = 0.25,
        save_npy: bool = True,
    ) -> HallMagneticData:
        Isd = load_raw_data(file_Isd, save_npy=save_npy)
        return HallMagneticData(
            np.empty_like(Isd),
            load_raw_data(file_Vxy, save_npy=save_npy),
            load_raw_data(file_magneticfield, save_npy=save_npy),
            Isd,
            hallbar_ratio=hallbar_ratio,
        )

    def __init__(
        self,
        Vxx: np.ndarray,
        Vxy: np.ndarray,
        magneticfield: np.ndarray,
        Isd: np.ndarray,
        hallbar_ratio: float = 0.25,
    ) -> None:
        super().__init__(
            Vxx,
            Vxy,
            magneticfield,
            Isd,
            hallbar_ratio=hallbar_ratio,
        )

    @property
    def magneticfield(self) -> np.ndarray:
        return self._magneticfield

    def crop_with(self, arr: np.ndarray, min_: float, max_: float) -> HallMagneticStatsData:
        _check_min_max(min_, max_)
        indices = _get_matching_range(arr, min_, max_)
        return HallMagneticStatsData(
            self.Vxx[indices, :],
            self.Vxy[indices, :],
            self.magneticfield[indices],
            self.Isd[indices, :],
            hallbar_ratio=self.hallbar_ratio,
        )

    def crop_Vxx_mean(self, min_: float, max_: float) -> HallMagneticStatsData:
        return self.crop_with(self.Vxx_mean, min_, max_)

    def crop_Vxy_mean(self, min_: float, max_: float) -> HallMagneticStatsData:
        return self.crop_with(self.Vxy_mean, min_, max_)

    def crop_Isd_mean(self, min_: float, max_: float) -> HallMagneticStatsData:
        return self.crop_with(self.Isd_mean, min_, max_)

    def crop_Rxx_mean(self, min_: float, max_: float) -> HallMagneticStatsData:
        return self.crop_with(self.Rxx_mean, min_, max_)

    def crop_Rxy_mean(self, min_: float, max_: float) -> HallMagneticStatsData:
        return self.crop_with(self.Rxy_mean, min_, max_)


class HallGateStatsData(_HallStatsData):

    @staticmethod
    def load_with_Vref(
        file_Vxx: t.Union[str, Path],
        file_Vxy: t.Union[str, Path],
        magneticfield: t.Union[int, float],
        file_gate_voltage: t.Union[str, Path],
        file_Vref: t.Union[str, Path],
        resistance_ref: t.Union[int, float],
        hallbar_ratio: float = 0.25,
        save_npy: bool = True,
    ) -> HallGateData:
        if resistance_ref <= 0:
            raise ValueError("'resistance_ref' must be a positive number.")

        Vref = load_raw_data(file_Vref, save_npy=save_npy)
        return HallGateData(
            load_raw_data(file_Vxx, save_npy=save_npy),
            load_raw_data(file_Vxy, save_npy=save_npy),
            magneticfield,
            load_raw_data(file_gate_voltage, save_npy=save_npy),
            Vref / resistance_ref,
            hallbar_ratio=hallbar_ratio,
        )

    @staticmethod
    def load_xx_with_Vref(
        file_Vxx: t.Union[str, Path],
        magneticfield: t.Union[int, float],
        file_gate_voltage: t.Union[str, Path],
        file_Vref: t.Union[str, Path],
        resistance_ref: float,
        hallbar_ratio: float = 0.25,
        save_npy: bool = True,
    ) -> HallGateData:
        if resistance_ref <= 0:
            raise ValueError("'resistance_ref' must be a positive number.")

        Vref = load_raw_data(file_Vref, save_npy=save_npy)
        return HallGateData(
            load_raw_data(file_Vxx, save_npy=save_npy),
            np.empty_like(Vref),
            magneticfield,
            load_raw_data(file_gate_voltage, save_npy=save_npy),
            Vref / resistance_ref,
            hallbar_ratio=hallbar_ratio,
        )

    @staticmethod
    def load_xy_with_Vref(
        file_Vxy: t.Union[str, Path],
        magneticfield: t.Union[int, float],
        file_gate_voltage: t.Union[str, Path],
        file_Vref: t.Union[str, Path],
        resistance_ref: float,
        hallbar_ratio: float = 0.25,
        save_npy: bool = True,
    ) -> HallGateData:
        if resistance_ref <= 0:
            raise ValueError("'resistance_ref' must be a positive number.")

        Vref = load_raw_data(file_Vref, save_npy=save_npy)
        return HallGateData(
            np.empty_like(Vref),
            load_raw_data(file_Vxy, save_npy=save_npy),
            magneticfield,
            load_raw_data(file_gate_voltage, save_npy=save_npy),
            Vref / resistance_ref,
            hallbar_ratio=hallbar_ratio,
        )

    @staticmethod
    def load_with_Isd(
        file_Vxx: t.Union[str, Path],
        file_Vxy: t.Union[str, Path],
        magneticfield: t.Union[int, float],
        file_gate_voltage: t.Union[str, Path],
        file_Isd: t.Union[str, Path],
        hallbar_ratio: float = 0.25,
        save_npy: bool = True,
    ) -> HallGateData:
        return HallGateData(
            load_raw_data(file_Vxx, save_npy=save_npy),
            load_raw_data(file_Vxy, save_npy=save_npy),
            magneticfield,
            load_raw_data(file_gate_voltage, save_npy=save_npy),
            load_raw_data(file_Isd, save_npy=save_npy),
            hallbar_ratio=hallbar_ratio,
        )

    @staticmethod
    def load_xx_with_Isd(
        file_Vxx: t.Union[str, Path],
        magneticfield: t.Union[int, float],
        file_gate_voltage: t.Union[str, Path],
        file_Isd: t.Union[str, Path],
        hallbar_ratio: float = 0.25,
        save_npy: bool = True,
    ) -> HallGateData:
        Isd = load_raw_data(file_Isd, save_npy=save_npy)
        return HallGateData(
            load_raw_data(file_Vxx, save_npy=save_npy),
            np.empty_like(Isd),
            magneticfield,
            load_raw_data(file_gate_voltage, save_npy=save_npy),
            Isd,
            hallbar_ratio=hallbar_ratio,
        )

    @staticmethod
    def load_xy_with_Isd(
        file_Vxy: t.Union[str, Path],
        magneticfield: t.Union[int, float],
        file_gate_voltage: t.Union[str, Path],
        file_Isd: t.Union[str, Path],
        hallbar_ratio: float = 0.25,
        save_npy: bool = True,
    ) -> HallGateData:
        Isd = load_raw_data(file_Isd, save_npy=save_npy)
        return HallGateData(
            np.empty_like(Isd),
            load_raw_data(file_Vxy, save_npy=save_npy),
            magneticfield,
            load_raw_data(file_gate_voltage, save_npy=save_npy),
            Isd,
            hallbar_ratio=hallbar_ratio,
        )

    def __init__(
        self,
        Vxx: np.ndarray,
        Vxy: np.ndarray,
        magneticfield: t.Union[int, float],
        gate_voltage: np.ndarray,
        Isd: np.ndarray,
        hallbar_ratio: float = 0.25,
    ) -> None:
        """
        Args:
            Vxx: Ndarray for Vxx.
            Vxy: Ndarray for Vxy.
            magneticfield: Ndarray for magnetic field.
            Isd: Ndarray for source-drain current.
            hallbar_ratio: Ratio (width / length) of a Hallbar.

        Notes:
            All ndarray object must have same dimension and size.
            `hallbar_ratio` needn't be substituted if your device
            is not a Hallbar, but in this case, values of mobility
            doesn't have meaning.
        """
        super().__init__(
            Vxx,
            Vxy,
            float(magneticfield),
            Isd,
            hallbar_ratio=hallbar_ratio,
        )
        self._gate_voltage = gate_voltage

    @property
    def magneticfield(self) -> float:
        return self._magneticfield

    @property
    def gate_voltage(self) -> np.ndarray:
        return self._gate_voltage

    def crop_with(self, arr: np.ndarray, min_: float, max_: float) -> HallGateStatsData:
        _check_min_max(min_, max_)
        indices = _get_matching_range(arr, min_, max_)
        return HallGateStatsData(
            self.Vxx[indices, :],
            self.Vxy[indices, :],
            self.magneticfield,
            self.gate_voltage[indices],
            self.Isd[indices, :],
            self.hallbar_ratio,
        )

    def crop_Vxx_mean(self, min_: float, max_: float) -> HallGateStatsData:
        return self.crop_with(self.Vxx_mean, min_, max_)

    def crop_Vxy_mean(self, min_: float, max_: float) -> HallGateStatsData:
        return self.crop_with(self.Vxy_mean, min_, max_)

    def crop_Isd_mean(self, min_: float, max_: float) -> HallGateStatsData:
        return self.crop_with(self.Isd_mean, min_, max_)

    def crop_Rxx_mean(self, min_: float, max_: float) -> HallGateStatsData:
        return self.crop_with(self.Rxx_mean, min_, max_)

    def crop_Rxy_mean(self, min_: float, max_: float) -> HallGateStatsData:
        return self.crop_with(self.Rxy_mean, min_, max_)

    def crop_gate_voltage(self, min_: float, max_: float) -> HallGateStatsData:
        return self.crop_with(self.gate_voltage, min_, max_)

    def calc_corrected_density_mean(self, offset: HallGateStatsData) -> np.ndarray:
        return self.calc_density_mean(
            self.magneticfield,
            self.rho_xy_mean - offset.rho_xy_mean,
        )

    def calc_corrected_density_std(self, offset: HallGateStatsData) -> np.ndarray:
        return self.calc_density_std(
            self.magneticfield,
            self.rho_xy_mean - offset.rho_xy_mean,
            np.sqrt(self.rho_xy_std**2 + offset.rho_xy_std**2),
        )

    def calc_corrected_mobility_mean(self, offset: HallGateStatsData) -> np.ndarray:
        return self.calc_mobility_mean(
            self.magneticfield,
            self.rho_xx_mean,
            self.rho_xy_mean - offset.rho_xy_mean,
        )

    def calc_corrected_mobility_std(self, offset: HallGateStatsData) -> np.ndarray:
        return self.calc_mobility_std(
            self.magneticfield,
            self.rho_xx_mean,
            self.rho_xx_std,
            self.rho_xy_mean - offset.rho_xy_mean,
            np.sqrt(self.rho_xy_std**2 + offset.rho_xy_std**2),
        )<|MERGE_RESOLUTION|>--- conflicted
+++ resolved
@@ -427,7 +427,6 @@
         )
 
     def crop_Vxx(self, min_: float, max_: float) -> HallMagneticData:
-<<<<<<< HEAD
         """Crop data with respect to Vxx.
 
         This method crops Vxx data included in the region [`min_`, `max_`].
@@ -441,7 +440,7 @@
         Returns:
             New `HallMagneticData` with
         """
-        return self._crop(self.Vxx, min_, max_)
+        return self.crop_with(self.Vxx, min_, max_)
 
     def crop_Vxy(self, min_: float, max_: float) -> HallMagneticData:
         """Crop data with respect to Vxy.
@@ -457,7 +456,7 @@
         Returns:
             New `HallMagneticData` with
         """
-        return self._crop(self.Vxy, min_, max_)
+        return self.crop_with(self.Vxy, min_, max_)
 
     def crop_Isd(self, min_: float, max_: float) -> HallMagneticData:
         """Crop data with respect to Isd.
@@ -473,7 +472,7 @@
         Returns:
             New `HallMagneticData` with
         """
-        return self._crop(self.Isd, min_, max_)
+        return self.crop_with(self.Isd, min_, max_)
 
     def crop_Rxx(self, min_: float, max_: float) -> HallMagneticData:
         """Crop data with respect to Rxx.
@@ -489,7 +488,7 @@
         Returns:
             New `HallMagneticData` with
         """
-        return self._crop(self.Rxx, min_, max_)
+        return self.crop_with(self.Rxx, min_, max_)
 
     def crop_Rxy(self, min_: float, max_: float) -> HallMagneticData:
         """Crop data with respect to Rxy.
@@ -505,7 +504,7 @@
         Returns:
             New `HallMagneticData` with
         """
-        return self._crop(self.Rxy, min_, max_)
+        return self.crop_with(self.Rxy, min_, max_)
 
     def crop_magneticfield(self, min_: float, max_: float) -> HallMagneticData:
         """Crop data with respect to Vxx.
@@ -521,25 +520,7 @@
         Returns:
             New `HallMagneticData` with
         """
-        return self._crop(self.magneticfield, min_, max_)
-=======
-        return self.crop_with(self.Vxx, min_, max_)
-
-    def crop_Vxy(self, min_: float, max_: float) -> HallMagneticData:
-        return self.crop_with(self.Vxy, min_, max_)
-
-    def crop_Isd(self, min_: float, max_: float) -> HallMagneticData:
-        return self.crop_with(self.Isd, min_, max_)
-
-    def crop_Rxx(self, min_: float, max_: float) -> HallMagneticData:
-        return self.crop_with(self.Rxx, min_, max_)
-
-    def crop_Rxy(self, min_: float, max_: float) -> HallMagneticData:
-        return self.crop_with(self.Rxy, min_, max_)
-
-    def crop_magneticfield(self, min_: float, max_: float) -> HallMagneticData:
         return self.crop_with(self.magneticfield, min_, max_)
->>>>>>> 741425bb
 
 
 class HallGateData(_HallData):
